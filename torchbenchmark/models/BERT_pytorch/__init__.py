import argparse
import random
import torch

import numpy as np

from .bert_pytorch import parse_args
from .bert_pytorch.trainer import BERTTrainer
from .bert_pytorch.dataset import BERTDataset, WordVocab
from .bert_pytorch.model import BERT
from torch.utils.data import DataLoader
from torchbenchmark.tasks import NLP

torch.manual_seed(1337)
random.seed(1337)
np.random.seed(1337)
torch.backends.cudnn.deterministic = True
torch.backends.cudnn.benchmark = False
from pathlib import Path
<<<<<<< HEAD

class Model:
    task = NLP.LANGUAGE_MODELING
=======
from ...util.model import BenchmarkModel
class Model(BenchmarkModel):
>>>>>>> 0c61ec3d
    def __init__(self, device=None, jit=False):
        super().__init__()
        self.device = device
        self.jit = jit
        root = str(Path(__file__).parent)
        args = parse_args(args=[
            '--train_dataset', f'{root}/data/corpus.small',
            '--test_dataset', f'{root}/data/corpus.small',
            '--vocab_path', f'{root}/data/vocab.small',
            '--output_path', 'bert.model',
        ]) # Avoid reading sys.argv here
        args.with_cuda = self.device == 'cuda'
        args.script = self.jit
        vocab = WordVocab.load_vocab(args.vocab_path)

        train_dataset = BERTDataset(args.train_dataset, vocab, seq_len=args.seq_len,
                                    corpus_lines=args.corpus_lines, on_memory=args.on_memory)
        test_dataset = BERTDataset(args.test_dataset, vocab, seq_len=args.seq_len, on_memory=args.on_memory) \
            if args.test_dataset is not None else None

        train_data_loader = DataLoader(train_dataset, batch_size=args.batch_size, num_workers=args.num_workers)
        test_data_loader = DataLoader(test_dataset, batch_size=args.batch_size, num_workers=args.num_workers) \
            if test_dataset is not None else None

        bert = BERT(len(vocab), hidden=args.hidden, n_layers=args.layers, attn_heads=args.attn_heads)

        if args.script:
            bert = torch.jit.script(bert)

        self.trainer = BERTTrainer(bert, len(vocab), train_dataloader=train_data_loader, test_dataloader=test_data_loader,
                                   lr=args.lr, betas=(args.adam_beta1, args.adam_beta2), weight_decay=args.adam_weight_decay,
                                   with_cuda=args.with_cuda, cuda_devices=args.cuda_devices, log_freq=args.log_freq, debug=args.debug)

        example_batch = next(iter(train_data_loader))
        self.example_inputs = example_batch['bert_input'].to(self.device), example_batch['segment_label'].to(self.device)
        self.is_next = example_batch['is_next'].to(self.device)
        self.bert_label = example_batch['bert_label'].to(self.device)

    def get_module(self):
        return self.trainer.model, self.example_inputs

    def eval(self, niter=1):
        trainer = self.trainer
        for _ in range(niter):
            # 1. forward the next_sentence_prediction and masked_lm model
            next_sent_output, mask_lm_output = trainer.model.forward(*self.example_inputs)

            # 2-1. NLL(negative log likelihood) loss of is_next classification result
            # 2-2. NLLLoss of predicting masked token word
            # 2-3. Adding next_loss and mask_loss : 3.4 Pre-training Procedure
            next_loss = trainer.criterion(next_sent_output, self.is_next)
            mask_loss = trainer.criterion(mask_lm_output.transpose(1, 2), self.bert_label)
            loss = next_loss + mask_loss

    def train(self, niter=1):
        trainer = self.trainer
        for _ in range(niter):
            # 1. forward the next_sentence_prediction and masked_lm model
            next_sent_output, mask_lm_output = trainer.model.forward(*self.example_inputs)

            # 2-1. NLL(negative log likelihood) loss of is_next classification result
            # 2-2. NLLLoss of predicting masked token word
            # 2-3. Adding next_loss and mask_loss : 3.4 Pre-training Procedure
            next_loss = trainer.criterion(next_sent_output, self.is_next)
            mask_loss = trainer.criterion(mask_lm_output.transpose(1, 2), self.bert_label)
            loss = next_loss + mask_loss

            # 3. backward and optimization only in train
            trainer.optim_schedule.zero_grad()
            loss.backward()
            trainer.optim_schedule.step_and_update_lr()


if __name__ == '__main__':
    for device in ['cpu', 'cuda']:
        for jit in [True, False]:
            print("Testing device {}, JIT {}".format(device, jit))
            m = Model(device=device, jit=jit)
            bert, example_inputs = m.get_module()
            bert(*example_inputs)
            m.train()
            m.eval()<|MERGE_RESOLUTION|>--- conflicted
+++ resolved
@@ -17,14 +17,9 @@
 torch.backends.cudnn.deterministic = True
 torch.backends.cudnn.benchmark = False
 from pathlib import Path
-<<<<<<< HEAD
 
 class Model:
     task = NLP.LANGUAGE_MODELING
-=======
-from ...util.model import BenchmarkModel
-class Model(BenchmarkModel):
->>>>>>> 0c61ec3d
     def __init__(self, device=None, jit=False):
         super().__init__()
         self.device = device
