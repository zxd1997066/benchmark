--- conflicted
+++ resolved
@@ -18,15 +18,9 @@
 torch.backends.cudnn.benchmark = False
 
 
-<<<<<<< HEAD
 class Model:
     task = COMPUTER_VISION.GENERATION
     def __init__(self, device='cpu', jit=False):
-=======
-class Model(BenchmarkModel):
-    def __init__(self, device=None, jit=False):
-        super().__init__()
->>>>>>> 0c61ec3d
         self.device = device
         self.jit = jit
         # init config
