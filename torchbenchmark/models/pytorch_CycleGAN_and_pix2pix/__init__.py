--- conflicted
+++ resolved
@@ -21,15 +21,9 @@
 def nyi():
     raise NotImplementedError()
 
-<<<<<<< HEAD
 class Model:
     task = COMPUTER_VISION.GENERATION
     def __init__(self, device='cpu', jit=False):
-=======
-class Model(BenchmarkModel):
-    def __init__(self, device=None, jit=False):
-        super().__init__()
->>>>>>> 0c61ec3d
         if device != 'cuda': # NYI implemented for things that aren't on the GPU
             self.get_module = self.train = self.eval = nyi
             return
@@ -42,7 +36,7 @@
 
     def get_module(self):
         return self.model, self.input
-        
+
     def set_train(self):
         # another model instance is used for training
         # and the train mode is on by default
@@ -58,7 +52,7 @@
 
         return self.training_loop(niterations)
 
-    
+
     def eval(self, niterations=1):
         model, example_inputs = self.get_module()
         for i in range(niterations):
