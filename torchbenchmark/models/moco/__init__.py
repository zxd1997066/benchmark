#!/usr/bin/env python
# Copyright (c) Facebook, Inc. and its affiliates. All Rights Reserved
from argparse import Namespace
import random

import torch
import torch.nn as nn
import torch.nn.parallel
import torch.backends.cudnn as cudnn
import torch.distributed as dist
import torch.optim
import torch.utils.data
import torch.utils.data.distributed
import torchvision.models as models

from .moco.builder import MoCo
from .main_moco import adjust_learning_rate
from ...util.model import BenchmarkModel
from torchbenchmark.tasks import OTHER

torch.manual_seed(1058467)
random.seed(1058467)
cudnn.deterministic = False
cudnn.benchmark = True


class Model(BenchmarkModel):
    task = OTHER.OTHER_TASKS

    # Original train batch size: 32
    # Paper and code uses batch size of 256 for 8 GPUs.
    # Source: https://arxiv.org/pdf/1911.05722.pdf
    def __init__(self, device=None, jit=False, train_bs=32, eval_bs=32):
        super().__init__()
        """ Required """
        self.device = device
        self.jit = jit
        self.opt = Namespace(**{
            'arch': 'resnet50',
            'epochs': 2,
            'start_epoch': 0,
            'lr': 0.03,
            'schedule': [120, 160],
            'momentum': 0.9,
            'weight_decay': 1e-4,
            'gpu': None,
            'moco_dim': 128,
            'moco_k': 32000,
            'moco_m': 0.999,
            'moco_t': 0.07,
            'mlp': False,
            'aug_plus': False,
            'cos': False,
            'fake_data': True,
            'distributed': True,
        })
        self.train_bs = train_bs
        self.eval_bs = eval_bs

        if self.device == "cpu":
            raise NotImplementedError("CPU is not supported by this model")

        try:
            dist.init_process_group(backend='nccl', init_method='tcp://localhost:10001',
                                    world_size=1, rank=0)
        except RuntimeError:
            pass  # already initialized?

        self.train_model = MoCo(
            models.__dict__[self.opt.arch],
            self.opt.moco_dim, self.opt.moco_k, self.opt.moco_m, self.opt.moco_t, self.opt.mlp)
        self.eval_model = MoCo(
            models.__dict__[self.opt.arch],
            self.opt.moco_dim, self.opt.moco_k, self.opt.moco_m, self.opt.moco_t, self.opt.mlp)

        self.train_model.to(self.device)
        self.eval_model.to(self.device)
        self.train_model = torch.nn.parallel.DistributedDataParallel(
            self.train_model, device_ids=[0])
        self.eval_model = torch.nn.parallel.DistributedDataParallel(
            self.eval_model, device_ids=[0])

        # if self.jit:
        #     self.model = torch.jit.script(self.model)

        # Define loss function (criterion) and optimizer
        self.criterion = nn.CrossEntropyLoss().to(self.device)

        self.optimizer = torch.optim.SGD(self.train_model.parameters(), self.opt.lr,
                                         momentum=self.opt.momentum,
                                         weight_decay=self.opt.weight_decay)

        train_batches = []
        eval_batches = []

        for i in range(4):
            train_batches.append(torch.randn(self.train_bs, 3, 224, 224).to(self.device))
            eval_batches.append(torch.randn(self.eval_bs, 3, 224, 224).to(self.device))

        def collate_train_fn(data):
            ind = data[0]
            return [train_batches[2 * ind], train_batches[2 * ind + 1]], 0

        def collate_eval_fn(data):
            ind = data[0]
            return [eval_batches[2 * ind], eval_batches[2 * ind + 1]], 0

        self.train_loader = torch.utils.data.DataLoader(
            range(2), collate_fn=collate_train_fn)
        self.eval_loader = torch.utils.data.DataLoader(
            range(2), collate_fn=collate_eval_fn)

        for i, (images, _) in enumerate(self.train_loader):
            images[0] = images[0].cuda(device=0, non_blocking=True)
            images[1] = images[1].cuda(device=0, non_blocking=True)

        for i, (images, _) in enumerate(self.eval_loader):
            images[0] = images[0].cuda(device=0, non_blocking=True)
            images[1] = images[1].cuda(device=0, non_blocking=True)

    def get_module(self):
        """ Recommended
        Returns model, example_inputs
        model should be torchscript model if self.jit is True.
        Both model and example_inputs should be on self.device properly.
        `model(*example_inputs)` should execute one step of model forward.
        """
        if self.device == "cpu":
            raise NotImplementedError("CPU is not supported by this model")

        images = []
        for (i, _) in self.eval_loader:
            images = (i[0], i[1])
        return (self.eval_model, images)

    def train(self, niter=1):
        """ Recommended
        Runs training on model for `niter` times. When `niter` is left
        to its default value, it should run for at most two minutes, and be representative
        of the performance of a traditional training loop. One iteration should be sufficient
        to warm up the model for the purpose of profiling.

        Avoid unnecessary benchmark noise by keeping any tensor creation, memcopy operations in __init__.

        Leave warmup to the caller (e.g. don't do it inside)
        """
        if self.device == "cpu":
            raise NotImplementedError("CPU is not supported by this model")

<<<<<<< HEAD
        self.model.train()
=======
        self.train_model.train()
>>>>>>> bf51bcff
        for e in range(niter):
            adjust_learning_rate(self.optimizer, e, self.opt)
            for i, (images, _) in enumerate(self.train_loader):
                # compute output
                output, target = self.train_model(im_q=images[0], im_k=images[1])
                loss = self.criterion(output, target)

                # compute gradient and do SGD step
                self.optimizer.zero_grad()
                loss.backward()
                self.optimizer.step()

    def eval(self, niter=1):
        """ Recommended
        Run evaluation on model for `niter` inputs. One iteration should be sufficient
        to warm up the model for the purpose of profiling.
        In most cases this can use the `get_module` API but in some cases libraries
        do not have a single Module object used for inference. In these case, you can
        write a custom eval function.

        Avoid unnecessary benchmark noise by keeping any tensor creation, memcopy operations in __init__.

        Leave warmup to the caller (e.g. don't do it inside)
        """
        if self.device == "cpu":
            raise NotImplementedError("CPU is not supported by this model")

        for i in range(niter):
<<<<<<< HEAD
            for i, (images, _) in enumerate(self.train_loader):
                self.model(im_q=images[0], im_k=images[1])
=======
            for i, (images, _) in enumerate(self.eval_loader):
                self.eval_model(im_q=images[0], im_k=images[1])
>>>>>>> bf51bcff


if __name__ == '__main__':

    m = Model(device='cuda', jit=False)
    module, example_inputs = m.get_module()
    module(*example_inputs)
    m.train(2)
    m.eval()<|MERGE_RESOLUTION|>--- conflicted
+++ resolved
@@ -147,11 +147,7 @@
         if self.device == "cpu":
             raise NotImplementedError("CPU is not supported by this model")
 
-<<<<<<< HEAD
-        self.model.train()
-=======
         self.train_model.train()
->>>>>>> bf51bcff
         for e in range(niter):
             adjust_learning_rate(self.optimizer, e, self.opt)
             for i, (images, _) in enumerate(self.train_loader):
@@ -180,13 +176,8 @@
             raise NotImplementedError("CPU is not supported by this model")
 
         for i in range(niter):
-<<<<<<< HEAD
-            for i, (images, _) in enumerate(self.train_loader):
-                self.model(im_q=images[0], im_k=images[1])
-=======
             for i, (images, _) in enumerate(self.eval_loader):
                 self.eval_model(im_q=images[0], im_k=images[1])
->>>>>>> bf51bcff
 
 
 if __name__ == '__main__':
