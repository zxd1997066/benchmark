#!/bin/bash

set -xeuo pipefail

CUDA_VERSION="$1"
RESULT_DIR="$2"
EXAMPLES_DIR="${RESULT_DIR}/../examples"
# get the directory of the current script
CURRENT_DIR=$(dirname -- "$0")

<<<<<<< HEAD
CORE_LIST="0-11"
export GOMP_CPU_AFFINITY="0-11"

=======
>>>>>>> 08bbc16d
. switch-cuda.sh "${CUDA_VERSION}"
nvcc --version
# run mnist
mkdir -p "${RESULT_DIR}/mnist"
pushd "${EXAMPLES_DIR}/mnist"
export LOG_FILE=${RESULT_DIR}/mnist/result.log
export MEM_FILE=${RESULT_DIR}/mnist/result_mem.log
bash "${CURRENT_DIR}/monitor_proc.sh" python main.py --epochs 1
# run mnist-hogwild
mkdir -p ${RESULT_DIR}/mnist_hogwild
pushd "${EXAMPLES_DIR}/mnist_hogwild"
export LOG_FILE=${RESULT_DIR}/mnist_hogwild/result.log
export MEM_FILE=${RESULT_DIR}/mnist_hogwild/result_mem.log
bash "${CURRENT_DIR}/monitor_proc.sh" python main.py --epochs 10
# run CPU WLM LSTM
mkdir -p ${RESULT_DIR}/wlm_cpu_lstm
pushd "${EXAMPLES_DIR}/word_language_model"
export LOG_FILE=${RESULT_DIR}/wlm_cpu_lstm/result.log
export MEM_FILE=${RESULT_DIR}/wlm_cpu_lstm/result_mem.log
bash "${CURRENT_DIR}/monitor_proc.sh" python main.py --epochs 10 --model LSTM
# run GPU WLM LSTM
mkdir -p ${RESULT_DIR}/wlm_gpu_lstm
pushd "${EXAMPLES_DIR}/word_language_model"
export LOG_FILE=${RESULT_DIR}/wlm_gpu_lstm/result.log
export MEM_FILE=${RESULT_DIR}/wlm_gpu_lstm/result_mem.log
bash "${CURRENT_DIR}/monitor_proc.sh" python main.py --epochs 10 --model LSTM --cuda
# run CPU WLM Transformer
mkdir -p ${RESULT_DIR}/wlm_cpu_trans
pushd "${EXAMPLES_DIR}/word_language_model"
export LOG_FILE=${RESULT_DIR}/wlm_cpu_trans/result.log
export MEM_FILE=${RESULT_DIR}/wlm_cpu_trans/result_mem.log
bash "${CURRENT_DIR}/monitor_proc.sh" python main.py --epochs 10 --model Transformer
# run GPU WLM Transformer
mkdir -p ${RESULT_DIR}/wlm_gpu_trans
pushd "${EXAMPLES_DIR}/word_language_model"
export LOG_FILE=${RESULT_DIR}/wlm_gpu_trans/result.log
export MEM_FILE=${RESULT_DIR}/wlm_gpu_trans/result_mem.log
bash "${CURRENT_DIR}/monitor_proc.sh" python main.py --epochs 10 --model Transformer --cuda<|MERGE_RESOLUTION|>--- conflicted
+++ resolved
@@ -8,12 +8,6 @@
 # get the directory of the current script
 CURRENT_DIR=$(dirname -- "$0")
 
-<<<<<<< HEAD
-CORE_LIST="0-11"
-export GOMP_CPU_AFFINITY="0-11"
-
-=======
->>>>>>> 08bbc16d
 . switch-cuda.sh "${CUDA_VERSION}"
 nvcc --version
 # run mnist
