--- conflicted
+++ resolved
@@ -133,15 +133,8 @@
     parser = argparse.ArgumentParser(__doc__)
     SUPPORT_DEVICE_LIST = ["cpu", "cuda"]
     parser.add_argument("model", help="Full or partial name of a model to run.  If partial, picks the first match.")
-<<<<<<< HEAD
-    parser.add_argument("-d", "--device", choices=["cpu", "cuda", "lazy"], default="cpu", help="Which device to use.")
-=======
-    parser.add_argument("-d", "--device", choices=SUPPORT_DEVICE_LIST, default="cpu", help="Which device to use.")
->>>>>>> bb7256f2
     parser.add_argument("-m", "--mode", choices=["eager", "jit"], default="eager", help="Which mode to run.")
-    parser.add_argument("-t", "--test", choices=["eval", "train"], default="eval", help="Which test to run.")
     parser.add_argument("--profile", action="store_true", help="Run the profiler around the function")
-    parser.add_argument("--profile-folder", default="./logs", help="Save profiling model traces to this directory.")
     parser.add_argument("--profile-detailed", action="store_true",
                         help="Profiling includes record_shapes, profile_memory, with_stack, and with_flops.")
     parser.add_argument("--profile-devices", type=_validate_devices,
